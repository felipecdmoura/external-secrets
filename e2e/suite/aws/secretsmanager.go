/*
Licensed under the Apache License, Version 2.0 (the "License");
you may not use this file except in compliance with the License.
You may obtain a copy of the License at

    http://www.apache.org/licenses/LICENSE-2.0

Unless required by applicable law or agreed to in writing, software
distributed under the License is distributed on an "AS IS" BASIS,
WITHOUT WARRANTIES OR CONDITIONS OF ANY KIND, either express or implied.
See the License for the specific language governing permissions and
limitations under the License.
*/

package aws

import (

	// nolint
	. "github.com/onsi/ginkgo/v2"

	"github.com/external-secrets/external-secrets/e2e/framework"
	"github.com/external-secrets/external-secrets/e2e/suite/common"
)

<<<<<<< HEAD
var _ = Describe("[aws] ", func() {
	f := framework.New("eso-aws")
	prov := newSMProvider(f, "http://localstack.default")

	jwt := func(tc *framework.TestCase) {
		saName := "my-sa"
		err := f.CRClient.Create(context.Background(), &v1.ServiceAccount{
			ObjectMeta: metav1.ObjectMeta{
				Name:      saName,
				Namespace: f.Namespace.Name,
				Annotations: map[string]string{
					"eks.amazonaws.com/role-arn": "arn:aws:iam::account:role/my-example-role",
				},
			},
		})
		Expect(err).ToNot(HaveOccurred())

		// create secret store
		secretStore := &esv1alpha1.SecretStore{
			TypeMeta: metav1.TypeMeta{
				Kind:       esv1alpha1.SecretStoreKind,
				APIVersion: esv1alpha1.SchemeGroupVersion.String(),
			},
			ObjectMeta: metav1.ObjectMeta{
				Name:      f.Namespace.Name,
				Namespace: f.Namespace.Name,
			},
			Spec: esv1alpha1.SecretStoreSpec{
				Provider: &esv1alpha1.SecretStoreProvider{
					AWS: &esv1alpha1.AWSProvider{
						Service: esv1alpha1.AWSServiceSecretsManager,
						Region:  "us-east-1",
						Auth: esv1alpha1.AWSAuth{
							JWTAuth: &esv1alpha1.AWSJWTAuth{
								ServiceAccountRef: &esmeta.ServiceAccountSelector{
									Name:      saName,
									Namespace: &f.Namespace.Name,
								},
							},
						},
					},
				},
			},
		}
		err = f.CRClient.Patch(context.Background(), secretStore, client.Apply, client.FieldOwner("e2e-case"), client.ForceOwnership)
		Expect(err).ToNot(HaveOccurred())

		secretKey1 := fmt.Sprintf("%s-%s", f.Namespace.Name, "one")
		secretKey2 := fmt.Sprintf("%s-%s", f.Namespace.Name, "other")
		secretValue := "bar"
		tc.Secrets = map[string]string{
			secretKey1: secretValue,
			secretKey2: secretValue,
		}
		tc.ExpectedSecret = &v1.Secret{
			Type: v1.SecretTypeOpaque,
			Data: map[string][]byte{
				secretKey1: []byte(secretValue),
				secretKey2: []byte(secretValue),
			},
		}
		tc.ExternalSecret.Spec.Data = []esv1alpha1.ExternalSecretData{
			{
				SecretKey: secretKey1,
				RemoteRef: esv1alpha1.ExternalSecretDataRemoteRef{
					Extract: esv1alpha1.ExternalSecretExtract{
						Key: secretKey1,
					},
				},
			},
			{
				SecretKey: secretKey2,
				RemoteRef: esv1alpha1.ExternalSecretDataRemoteRef{
					Extract: esv1alpha1.ExternalSecretExtract{
						Key: secretKey2,
					},
				},
			},
		}
	}
=======
var _ = Describe("[aws] ", Label("aws", "secretsmanager"), func() {
	f := framework.New("eso-aws-sm")
	prov := NewFromEnv(f)
>>>>>>> 00465514

	DescribeTable("sync secrets",
		framework.TableFunc(f,
			prov),
		Entry(common.SimpleDataSync(f)),
		Entry(common.NestedJSONWithGJSON(f)),
		Entry(common.JSONDataFromSync(f)),
		Entry(common.JSONDataWithProperty(f)),
		Entry(common.JSONDataWithTemplate(f)),
		Entry(common.DockerJSONConfig(f)),
		Entry(common.DataPropertyDockerconfigJSON(f)),
		Entry(common.SSHKeySync(f)),
		Entry(common.SSHKeySyncDataProperty(f)),
		Entry(common.SyncWithoutTargetName(f)),
		Entry(common.JSONDataWithoutTargetName(f)),
	)
})<|MERGE_RESOLUTION|>--- conflicted
+++ resolved
@@ -23,92 +23,9 @@
 	"github.com/external-secrets/external-secrets/e2e/suite/common"
 )
 
-<<<<<<< HEAD
-var _ = Describe("[aws] ", func() {
-	f := framework.New("eso-aws")
-	prov := newSMProvider(f, "http://localstack.default")
-
-	jwt := func(tc *framework.TestCase) {
-		saName := "my-sa"
-		err := f.CRClient.Create(context.Background(), &v1.ServiceAccount{
-			ObjectMeta: metav1.ObjectMeta{
-				Name:      saName,
-				Namespace: f.Namespace.Name,
-				Annotations: map[string]string{
-					"eks.amazonaws.com/role-arn": "arn:aws:iam::account:role/my-example-role",
-				},
-			},
-		})
-		Expect(err).ToNot(HaveOccurred())
-
-		// create secret store
-		secretStore := &esv1alpha1.SecretStore{
-			TypeMeta: metav1.TypeMeta{
-				Kind:       esv1alpha1.SecretStoreKind,
-				APIVersion: esv1alpha1.SchemeGroupVersion.String(),
-			},
-			ObjectMeta: metav1.ObjectMeta{
-				Name:      f.Namespace.Name,
-				Namespace: f.Namespace.Name,
-			},
-			Spec: esv1alpha1.SecretStoreSpec{
-				Provider: &esv1alpha1.SecretStoreProvider{
-					AWS: &esv1alpha1.AWSProvider{
-						Service: esv1alpha1.AWSServiceSecretsManager,
-						Region:  "us-east-1",
-						Auth: esv1alpha1.AWSAuth{
-							JWTAuth: &esv1alpha1.AWSJWTAuth{
-								ServiceAccountRef: &esmeta.ServiceAccountSelector{
-									Name:      saName,
-									Namespace: &f.Namespace.Name,
-								},
-							},
-						},
-					},
-				},
-			},
-		}
-		err = f.CRClient.Patch(context.Background(), secretStore, client.Apply, client.FieldOwner("e2e-case"), client.ForceOwnership)
-		Expect(err).ToNot(HaveOccurred())
-
-		secretKey1 := fmt.Sprintf("%s-%s", f.Namespace.Name, "one")
-		secretKey2 := fmt.Sprintf("%s-%s", f.Namespace.Name, "other")
-		secretValue := "bar"
-		tc.Secrets = map[string]string{
-			secretKey1: secretValue,
-			secretKey2: secretValue,
-		}
-		tc.ExpectedSecret = &v1.Secret{
-			Type: v1.SecretTypeOpaque,
-			Data: map[string][]byte{
-				secretKey1: []byte(secretValue),
-				secretKey2: []byte(secretValue),
-			},
-		}
-		tc.ExternalSecret.Spec.Data = []esv1alpha1.ExternalSecretData{
-			{
-				SecretKey: secretKey1,
-				RemoteRef: esv1alpha1.ExternalSecretDataRemoteRef{
-					Extract: esv1alpha1.ExternalSecretExtract{
-						Key: secretKey1,
-					},
-				},
-			},
-			{
-				SecretKey: secretKey2,
-				RemoteRef: esv1alpha1.ExternalSecretDataRemoteRef{
-					Extract: esv1alpha1.ExternalSecretExtract{
-						Key: secretKey2,
-					},
-				},
-			},
-		}
-	}
-=======
 var _ = Describe("[aws] ", Label("aws", "secretsmanager"), func() {
 	f := framework.New("eso-aws-sm")
 	prov := NewFromEnv(f)
->>>>>>> 00465514
 
 	DescribeTable("sync secrets",
 		framework.TableFunc(f,
